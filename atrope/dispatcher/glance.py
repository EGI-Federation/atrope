# -*- coding: utf-8 -*-

# Licensed under the Apache License, Version 2.0 (the "License"); you may
# not use this file except in compliance with the License. You may obtain
# a copy of the License at
#
#      http://www.apache.org/licenses/LICENSE-2.0
#
# Unless required by applicable law or agreed to in writing, software
# distributed under the License is distributed on an "AS IS" BASIS, WITHOUT
# WARRANTIES OR CONDITIONS OF ANY KIND, either express or implied. See the
# License for the specific language governing permissions and limitations
# under the License.

import json

import yaml
from keystoneauth1 import loading
from openstack import connection
from openstack.exceptions import ConflictException
from oslo_config import cfg
from oslo_log import log

from atrope import exception
from atrope.dispatcher import base

CONF = cfg.CONF
CFG_GROUP = "glance"
CONF.import_opt("prefix", "atrope.dispatcher.manager", group="dispatchers")
opts = [
    cfg.ListOpt(
        "formats",
        default=[],
        help="Formats to covert images to. Empty for no " "conversion.",
    ),
    cfg.StrOpt(
        "vo_map",
        default="/etc/atrope/vo_map.yaml",
        help="Where the map from VO to projects is stored.",
    ),
    cfg.StrOpt(
        "tag",
        default="atrope",
        help="Tag set on images managed by atrope.",
    ),
    cfg.StrOpt(
        "sharing_model",
        default="shared",
        choices=["shared", "community"],
        help="The sharing model to use for images. 'shared' will use "
             "Glance image members to share with specific projects. "
             "'community' will set the image visibility to community, "
             "making it available to all projects.",
    ),
]
CONF.register_opts(opts, group=CFG_GROUP)

loading.register_auth_conf_options(CONF, CFG_GROUP)
loading.register_session_conf_options(CONF, CFG_GROUP)
loading.register_adapter_conf_options(CONF, CFG_GROUP)

opts = (
    loading.get_auth_common_conf_options()
    + loading.get_session_conf_options()
    + loading.get_auth_plugin_conf_options("password")
    + loading.get_adapter_conf_options()
)

LOG = log.getLogger(__name__)


class Dispatcher(base.BaseDispatcher):
    """Glance dispatcher.

    This dispatcher will upload images to a glance catalog. The images are
    uploaded, and some metadata is associated to them so as to distinguish
    them from normal images:

        - all images will be tagged with the tag set in the configuration ("atrope").
        - the following properties will be set:
            - "image_hash": will contain the checksum for the image.
            - "vmcatcher_event_dc_description": will contain the appdb
              description
            - "vmcatcher_event_ad_mpuri": will contain the marketplate uri
            - "appdb_id": will contain the AppDB UUID
            - "APPLIANCE_ATTRIBUTES": will contain the original data from
               the Hepix description as json if available

    Moreover, some glance property keys will be set:
        - os_version
        - os_name
        - architecture
        - disk_format
        - container_format

    """

    def __init__(self):
<<<<<<< HEAD
        self._glance_clients = {}
        self.client = self._get_glance_client()
        self.ks_client = self._get_ks_client()
        self.vo_map = self._read_vo_map()

        # Format is not defined in the spec. What is format? Maybe it is the
        # container format? Or is it the image format? Try to do some ugly
        # magic and infer what is this for...
        # This makes me sad :-(
        LOG.debug(
            "The image spec is broken and I will try to guess what "
            "the container and the image format are. I cannot "
            "promise anything."
        )

    def _get_ks_client(self):
        auth_plugin = loading.load_auth_from_conf_options(CONF, CFG_GROUP)
        sess = loading.load_session_from_conf_options(CONF, CFG_GROUP, auth=auth_plugin)
        return ks_client_v3.Client(session=sess)

    def _get_glance_client(self, project_id=None):
        cache_key = project_id or "default"
        if cache_key not in self._glance_clients:
            if project_id:
                auth_plugin = loading.load_auth_from_conf_options(
                    CONF, CFG_GROUP, project_id=project_id
                )
            else:
                auth_plugin = loading.load_auth_from_conf_options(CONF, CFG_GROUP)

            session = loading.load_session_from_conf_options(
                CONF, CFG_GROUP, auth=auth_plugin
            )
            self._glance_clients[cache_key] = glanceclient.client.Client(2, session=session)
        return self._glance_clients[cache_key]
=======
        self.client = self._get_openstack_client()
        self.vo_map = self._read_vo_map()

    def _get_openstack_client(self, project_id=None):
        if project_id:
            auth_plugin = loading.load_auth_from_conf_options(
                CONF, CFG_GROUP, project_id=project_id
            )
        else:
            auth_plugin = loading.load_auth_from_conf_options(CONF, CFG_GROUP)

        session = loading.load_session_from_conf_options(
            CONF, CFG_GROUP, auth=auth_plugin
        )
        conn = connection.Connection(
            session=session,
            oslo_conf=CONF,
        )
        return conn
>>>>>>> 2c9b2fba

    def _read_vo_map(self):
        try:
            with open(CONF.glance.vo_map, "rb") as f:
                vo_map = yaml.safe_load(f) or {}
        except IOError as e:
            raise exception.CannotOpenFile(file=CONF.glance.vo_map, errno=e.errno)
        return vo_map
    
    def _clean_stale_memberships(self, image_id, vos):
        current_projects = {self.vo_map.get(vo, {}).get("project_id", "") for vo in vos}
        members = self.client.image_members.list(image_id)
        for member in members:
            if member.member_id not in current_projects:
                self.client.image_members.delete(image_id, member.member_id)
                LOG.info(
                        "Image '%s' not associated with project '%s' anymore, stopped sharing",
                        image_id,
                        member.member_id,
                    )

    def _share_image(self, vo, image, glance_image, project):
        try:
            self.client.image_members.create(glance_image.id, project)
        except glance_exc.HTTPConflict:
            LOG.debug(
                "Image '%s' already associated with VO '%s', " "tenant '%s'",
                image.identifier,
                vo,
                project,
            )
        finally:
            client = self._get_glance_client(project_id=project)
            client.image_members.update(glance_image.id, project, "accepted")

            LOG.info(
                "Image '%s' associated with VO '%s', project '%s'",
                image.identifier,
                vo,
                project,
            )

    def dispatch(self, image_name, image, is_public, **kwargs):
        """Upload an image to the glance service.

        If metadata is provided in the kwargs it will be associated with
        the image.
        """
        LOG.info("Glance dispatching '%s'", image.identifier)

        if CONF.glance.sharing_model == 'community':
            visibility = "community"
        else:
            visibility = "public" if is_public else "private"

        # TODO(aloga): missing hypervisor type, need list spec first
        metadata = {
            "name": image_name,
            "tags": [CONF.glance.tag],
            "container_format": "bare",
            "architecture": image.arch,
            "disk_format": None,
            "os_distro": image.osname.lower(),
            "os_version": image.osversion,
            "visibility": visibility,
            # AppDB properties
            "vmcatcher_event_dc_description": getattr(image, "description", ""),
            "vmcatcher_event_ad_mpuri": image.mpuri,
            "appdb_id": image.identifier,
            "image_hash": image.hash,
        }

        appliance_attrs = getattr(image, "appliance_attributes")
        if appliance_attrs:
            metadata["APPLIANCE_ATTRIBUTES"] = json.dumps(appliance_attrs)

        vos = kwargs.pop("vos")

        for k, v in kwargs.items():
            if k in metadata:
                raise exception.MetadataOverwriteNotSupported(key=k)
            metadata[k] = v

        images = [
            img
            for img in self.client.image.images(tag=CONF.glance.tag)
            if img.properties.get("appdb_id", "") == image.identifier
        ]
        if len(images) > 1:
            images = [img.id for img in images]
            LOG.error(
                "Found several images with same hash, please remove "
                "them manually and run atrope again: %s",
                images,
            )
            raise exception.DuplicatedImage(images=images)

        try:
            glance_image = images.pop()
        except IndexError:
            glance_image = None
        else:
            if glance_image.properties.get("image_hash", "") != image.hash:
                LOG.warning(
                    "Image '%s' is '%s' in glance but checksums"
                    "are different, deleting it and reuploading.",
                    image.identifier,
                    glance_image.id,
                )
                self.client.image.delete_image(glance_image.id)
                glance_image = None

        metadata["disk_format"], image_fd = image.convert(CONF.glance.formats)
        metadata["disk_format"] = metadata["disk_format"].lower()
        if metadata["disk_format"] not in [
            "ami",
            "ari",
            "aki",
            "vhd",
            "vhdx",
            "vmdk",
            "raw",
            "qcow2",
            "vdi",
            "iso",
            "ploop",
            "root-tar",
        ]:
            metadata["disk_format"] = "raw"

        if not glance_image:
            LOG.debug("Creating image '%s'.", image.identifier)
            glance_image = self.client.image.create_image(
                **metadata, allow_duplicates=True
            )

        if glance_image.status == "queued":
            LOG.debug("Uploading image '%s'.", image.identifier)
            glance_image.upload(self.client.image, data=image_fd)

        if glance_image.status == "active":
            if glance_image.visibility != visibility:
                        LOG.info("Set image '%s' as '%s'", image.identifier, visibility)
                        self.client.images.update(glance_image.id, visibility=visibility)
            LOG.info(
                "Image '%s' stored in glance as '%s'.",
                image.identifier,
                glance_image.id,
            )

<<<<<<< HEAD
        if CONF.glance.sharing_model == 'shared':
            for vo in vos:
                project = self.vo_map.get(vo, {}).get("project_id", "")
                if not project:
                    LOG.warning(
                        "No project associated with VO '%s', image won't be shared.", vo
                    )
                    continue
                if glance_image.owner == project:
=======
        for vo in vos:
            project = self.vo_map.get(vo, {}).get("project_id", "")
            if not project:
                LOG.warning(
                    "No project associated with VO '%s', image won't be shared.", vo
                )
                continue
            if glance_image.owner == project:
                LOG.info(
                    "Image '%s' owned by dest project %s.", image.identifier, project
                )
            else:
                if glance_image.visibility != "shared":
                    LOG.debug("Set image '%s' as shared", image.identifier)
                    self.client.image.update_image(glance_image.id, visibility="shared")
                try:
                    self.client.image.add_member(glance_image.id, member_id=project)
                except ConflictException:
                    LOG.debug(
                        "Image '%s' already associated with VO '%s', " "tenant '%s'",
                        image.identifier,
                        vo,
                        project,
                    )
                finally:
                    client = self._get_openstack_client(project_id=project)
                    client.image.update_member(
                        member=project, image=glance_image.id, status="accepted"
                    )

>>>>>>> 2c9b2fba
                    LOG.info(
                        "Image '%s' owned by dest project %s.", image.identifier, project
                    )
                else:
                    if glance_image.visibility != "shared":
                        LOG.debug("Set image '%s' as shared", image.identifier)
                        self.client.images.update(glance_image.id, visibility="shared")
                    self._share_image(vo=vo, image=image, glance_image=glance_image, project=project)
            self._clean_stale_memberships(glance_image.id, vos)

    def sync(self, image_list):
        """Sync image list with dispatched images.

        This method will remove images that were not set to be dispatched
        (i.e. that are not included in the list) that are present in Glance.
        """
        valid_images = [i.identifier for i in image_list.get_valid_subscribed_images()]
        for image in self.client.image.images(tag=CONF.glance.tag):
            if image.properties.get("image_list", "") != image_list.name:
                continue
            appdb_id = image.properties.get("appdb_id", "")
            if appdb_id not in valid_images:
                LOG.warning(
                    "Glance image '%s' is not valid anymore, " "deleting it", image.id
                )
<<<<<<< HEAD
                try:
                    self.client.images.delete(image.id)
                    LOG.info("Successfully deleted image '%s'", image.id)
                except glance_exc.HTTPException as e:
                    LOG.warning(
                        "Failed to delete Glance image '%s': %s. "
                        "Making it private and deactivating it instead.",
                        image.id, e
                    )
                    self.client.images.update(image.id, visibility="private")
                    self.client.images.deactivate(image.id)
=======
                self.client.image.delete_image(image.id)

>>>>>>> 2c9b2fba
        LOG.info("Sync terminated for image list '%s'", image_list.name)

    def _upload(self, id, image_fd):
        self.client.images.upload(id, image_fd)

    def _guess_formats(self, smth_format):
        if smth_format == "ova":
            container_format = "ova"
            disk_format = "vmdk"
        elif smth_format == "standard":
            # This is ugly
            container_format = "bare"
            disk_format = "raw"
        elif smth_format == "qcow2":
            container_format = "bare"
            disk_format = "qcow2"
        else:
            raise exception.ImageListSpecIsBorken()
        return container_format, disk_format<|MERGE_RESOLUTION|>--- conflicted
+++ resolved
@@ -96,43 +96,6 @@
     """
 
     def __init__(self):
-<<<<<<< HEAD
-        self._glance_clients = {}
-        self.client = self._get_glance_client()
-        self.ks_client = self._get_ks_client()
-        self.vo_map = self._read_vo_map()
-
-        # Format is not defined in the spec. What is format? Maybe it is the
-        # container format? Or is it the image format? Try to do some ugly
-        # magic and infer what is this for...
-        # This makes me sad :-(
-        LOG.debug(
-            "The image spec is broken and I will try to guess what "
-            "the container and the image format are. I cannot "
-            "promise anything."
-        )
-
-    def _get_ks_client(self):
-        auth_plugin = loading.load_auth_from_conf_options(CONF, CFG_GROUP)
-        sess = loading.load_session_from_conf_options(CONF, CFG_GROUP, auth=auth_plugin)
-        return ks_client_v3.Client(session=sess)
-
-    def _get_glance_client(self, project_id=None):
-        cache_key = project_id or "default"
-        if cache_key not in self._glance_clients:
-            if project_id:
-                auth_plugin = loading.load_auth_from_conf_options(
-                    CONF, CFG_GROUP, project_id=project_id
-                )
-            else:
-                auth_plugin = loading.load_auth_from_conf_options(CONF, CFG_GROUP)
-
-            session = loading.load_session_from_conf_options(
-                CONF, CFG_GROUP, auth=auth_plugin
-            )
-            self._glance_clients[cache_key] = glanceclient.client.Client(2, session=session)
-        return self._glance_clients[cache_key]
-=======
         self.client = self._get_openstack_client()
         self.vo_map = self._read_vo_map()
 
@@ -152,7 +115,6 @@
             oslo_conf=CONF,
         )
         return conn
->>>>>>> 2c9b2fba
 
     def _read_vo_map(self):
         try:
@@ -303,7 +265,7 @@
                 glance_image.id,
             )
 
-<<<<<<< HEAD
+
         if CONF.glance.sharing_model == 'shared':
             for vo in vos:
                 project = self.vo_map.get(vo, {}).get("project_id", "")
@@ -313,45 +275,13 @@
                     )
                     continue
                 if glance_image.owner == project:
-=======
-        for vo in vos:
-            project = self.vo_map.get(vo, {}).get("project_id", "")
-            if not project:
-                LOG.warning(
-                    "No project associated with VO '%s', image won't be shared.", vo
-                )
-                continue
-            if glance_image.owner == project:
-                LOG.info(
-                    "Image '%s' owned by dest project %s.", image.identifier, project
-                )
-            else:
-                if glance_image.visibility != "shared":
-                    LOG.debug("Set image '%s' as shared", image.identifier)
-                    self.client.image.update_image(glance_image.id, visibility="shared")
-                try:
-                    self.client.image.add_member(glance_image.id, member_id=project)
-                except ConflictException:
-                    LOG.debug(
-                        "Image '%s' already associated with VO '%s', " "tenant '%s'",
-                        image.identifier,
-                        vo,
-                        project,
-                    )
-                finally:
-                    client = self._get_openstack_client(project_id=project)
-                    client.image.update_member(
-                        member=project, image=glance_image.id, status="accepted"
-                    )
-
->>>>>>> 2c9b2fba
                     LOG.info(
                         "Image '%s' owned by dest project %s.", image.identifier, project
                     )
                 else:
                     if glance_image.visibility != "shared":
                         LOG.debug("Set image '%s' as shared", image.identifier)
-                        self.client.images.update(glance_image.id, visibility="shared")
+                        self.client.image.update(glance_image.id, visibility="shared")
                     self._share_image(vo=vo, image=image, glance_image=glance_image, project=project)
             self._clean_stale_memberships(glance_image.id, vos)
 
@@ -370,7 +300,6 @@
                 LOG.warning(
                     "Glance image '%s' is not valid anymore, " "deleting it", image.id
                 )
-<<<<<<< HEAD
                 try:
                     self.client.images.delete(image.id)
                     LOG.info("Successfully deleted image '%s'", image.id)
@@ -382,10 +311,6 @@
                     )
                     self.client.images.update(image.id, visibility="private")
                     self.client.images.deactivate(image.id)
-=======
-                self.client.image.delete_image(image.id)
-
->>>>>>> 2c9b2fba
         LOG.info("Sync terminated for image list '%s'", image_list.name)
 
     def _upload(self, id, image_fd):
