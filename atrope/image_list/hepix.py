--- conflicted
+++ resolved
@@ -138,21 +138,8 @@
 
         self.contents = None
 
-<<<<<<< HEAD
         self.file_path = file_path
 
-    def _set_error(func):
-        def decorated(self):
-            try:
-                func(self)
-            except Exception as e:
-                self.error = e
-                raise
-
-        return decorated
-
-=======
->>>>>>> 2d38c0ec
     @_set_error
     def fetch(self):
         if self.enabled and (self.url or self.file_path):
